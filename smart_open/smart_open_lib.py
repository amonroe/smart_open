#!/usr/bin/env python
# -*- coding: utf-8 -*-
#
# Copyright (C) 2015 Radim Rehurek <me@radimrehurek.com>
#
# This code is distributed under the terms and conditions
# from the MIT License (MIT).


"""
Utilities for streaming from several file-like data storages: S3 / HDFS / standard
filesystem / compressed files..., using a single, Pythonic API.

The streaming makes heavy use of generators and pipes, to avoid loading
full file contents into memory, allowing work with arbitrarily large files.

The main methods are:

* `smart_open()`, which opens the given file for reading/writing
* `s3_iter_bucket()`, which goes over all keys in an S3 bucket in parallel

"""

import logging
import multiprocessing.pool
import os
import subprocess
import sys
import requests
import httplib

from boto.compat import BytesIO, urlsplit, six
import boto.s3.key

logger = logging.getLogger(__name__)

S3_MIN_PART_SIZE = 50 * 1024**2  # minimum part size for S3 multipart uploads


def smart_open(uri, mode="rb", **kw):
    """
    Open the given S3 / HDFS / filesystem file pointed to by `uri` for reading or writing.

    The only supported modes for now are 'rb' (read, default) and 'wb' (replace & write).

    The reads/writes are memory efficient (streamed) and therefore suitable for
    arbitrarily large files.

    The `uri` can be either:

    1. local filesystem (compressed ``.gz`` or ``.bz2`` files handled automatically):
       `./lines.txt`, `/home/joe/lines.txt.gz`, `file:///home/joe/lines.txt.bz2`
    2. Amazon's S3 (can also supply credentials inside the URI):
       `s3://my_bucket/lines.txt`, `s3://my_aws_key_id:key_secret@my_bucket/lines.txt`
    3. HDFS: `hdfs:///some/path/lines.txt`

    Examples::

      >>> # stream lines from S3; you can use context managers too:
      >>> with smart_open.smart_open('s3://mybucket/mykey.txt') as fin:
      ...     for line in fin:
      ...         print line

      >>> # stream line-by-line from an HDFS file
      >>> for line in smart_open.smart_open('hdfs:///user/hadoop/my_file.txt'):
      ...    print line

      >>> # stream content *into* S3:
      >>> with smart_open.smart_open('s3://mybucket/mykey.txt', 'wb') as fout:
      ...     for line in ['first line', 'second line', 'third line']:
      ...          fout.write(line + '\n')

      >>> # stream from/to (compressed) local files:
      >>> for line in smart_open.smart_open('/home/radim/my_file.txt'):
      ...    print line
      >>> for line in smart_open.smart_open('/home/radim/my_file.txt.gz'):
      ...    print line
      >>> with smart_open.smart_open('/home/radim/my_file.txt.gz', 'wb') as fout:
      ...    fout.write("hello world!\n")
      >>> with smart_open.smart_open('/home/radim/another.txt.bz2', 'wb') as fout:
      ...    fout.write("good bye!\n")

    """
    # this method just routes the request to classes handling the specific storage
    # schemes, depending on the URI protocol in `uri`
    parsed_uri = ParseUri(uri)

    if parsed_uri.scheme in ("file", ):
        # local files -- both read & write supported
        # compression, if any, is determined by the filename extension (.gz, .bz2)
        return file_smart_open(parsed_uri.uri_path, mode)

    if mode in ('r', 'rb'):
        if parsed_uri.scheme in ("s3", "s3n"):
            return S3OpenRead(parsed_uri, **kw)
        elif parsed_uri.scheme in ("hdfs", ):
            return HdfsOpenRead(parsed_uri, **kw)
        elif parsed_uri.scheme in ("webhdfs", ):
            return WebHdfsOpenRead(parsed_uri, **kw)
        else:
            raise NotImplementedError("read mode not supported for %r scheme", parsed_uri.scheme)
    elif mode in ('w', 'wb'):
        if parsed_uri.scheme in ("s3", "s3n"):
            s3_connection = boto.connect_s3(aws_access_key_id=parsed_uri.access_id, aws_secret_access_key=parsed_uri.access_secret)
            outbucket = s3_connection.get_bucket(parsed_uri.bucket_id)
            outkey = boto.s3.key.Key(outbucket)
            outkey.key = parsed_uri.key_id
<<<<<<< HEAD
            return S3OpenWrite(outbucket, outkey)
        elif parsed_uri.scheme in ("webhdfs", ):
            return WebHdfsOpenWrite(parsed_uri)
=======
            return S3OpenWrite(outbucket, outkey, **kw)
>>>>>>> dedc50d8
        else:
            raise NotImplementedError("write mode not supported for %r scheme", parsed_uri.scheme)
    else:
        raise NotImplementedError("unknown file mode %s" % mode)


class ParseUri(object):
    """
    Parse the given URI.

    Supported URI schemes are "file", "s3", "s3n" and "hdfs".

    Valid URI examples::

      * s3://my_bucket/my_key
      * s3://my_key:my_secret@my_bucket/my_key
      * hdfs:///path/file
      * hdfs://path/file
      * webhdfs://host:port/path/file
      * ./local/path/file
      * ./local/path/file.gz
      * file:///home/user/file
      * file:///home/user/file.bz2

    """
    def __init__(self, uri, default_scheme="file"):
        """
        Assume `default_scheme` if no scheme given in `uri`.

        """
        if os.name == 'nt':
            # urlsplit doesn't work on Windows -- it parses the drive as the scheme...
            if '://' not in uri:
                # no protocol given => assume a local file
                uri = 'file://' + uri
        parsed_uri = urlsplit(uri)
        self.scheme = parsed_uri.scheme if parsed_uri.scheme else default_scheme

        if self.scheme == "hdfs":
            self.uri_path = parsed_uri.netloc + parsed_uri.path
            self.uri_path = "/" + self.uri_path.lstrip("/")

            if not self.uri_path:
                raise RuntimeError("invalid HDFS URI: %s" % uri)
        elif self.scheme == "webhdfs":
            self.uri_path = parsed_uri.netloc + "/webhdfs/v1" + parsed_uri.path

            if not self.uri_path:
                raise RuntimeError("invalid WebHDFS URI: %s" % uri)
        elif self.scheme in ("s3", "s3n"):
            self.bucket_id = (parsed_uri.netloc + parsed_uri.path).split('@')
            self.key_id = None

            if len(self.bucket_id) == 1:
                # URI without credentials: s3://bucket/object
                self.bucket_id, self.key_id = self.bucket_id[0].split('/', 1)
                # "None" credentials are interpreted as "look for credentials in other locations" by boto
                self.access_id, self.access_secret = None, None
            elif len(self.bucket_id) == 2 and len(self.bucket_id[0].split(':')) == 2:
                # URI in full format: s3://key:secret@bucket/object
                # access key id: [A-Z0-9]{20}
                # secret access key: [A-Za-z0-9/+=]{40}
                acc, self.bucket_id = self.bucket_id
                self.access_id, self.access_secret = acc.split(':')
                self.bucket_id, self.key_id = self.bucket_id.split('/', 1)
            else:
                # more than 1 '@' means invalid uri
                # Bucket names must be at least 3 and no more than 63 characters long.
                # Bucket names must be a series of one or more labels.
                # Adjacent labels are separated by a single period (.).
                # Bucket names can contain lowercase letters, numbers, and hyphens.
                # Each label must start and end with a lowercase letter or a number.
                raise RuntimeError("invalid S3 URI: %s" % uri)
        elif self.scheme == 'file':
            self.uri_path = parsed_uri.netloc + parsed_uri.path

            if not self.uri_path:
                raise RuntimeError("invalid file URI: %s" % uri)
        else:
            raise NotImplementedError("unknown URI scheme %r in %r" % (self.scheme, uri))


class S3OpenRead(object):
    """
    Implement streamed reader from S3, as an iterable & context manager.

    """
    def __init__(self, parsed_uri):
        if parsed_uri.scheme not in ("s3", "s3n"):
            raise TypeError("can only process S3 files")
        self.parsed_uri = parsed_uri
        s3_connection = boto.connect_s3(
            aws_access_key_id=parsed_uri.access_id,
            aws_secret_access_key=parsed_uri.access_secret)
        self.read_key = s3_connection.get_bucket(parsed_uri.bucket_id).lookup(parsed_uri.key_id)
        if self.read_key is None:
            raise KeyError(parsed_uri.key_id)
        self.line_generator = s3_iter_lines(self.read_key)

    def __iter__(self):
        s3_connection = boto.connect_s3(
            aws_access_key_id=self.parsed_uri.access_id,
            aws_secret_access_key=self.parsed_uri.access_secret)
        key = s3_connection.get_bucket(self.parsed_uri.bucket_id).lookup(self.parsed_uri.key_id)
        if key is None:
            raise KeyError(self.parsed_uri.key_id)

        return s3_iter_lines(key)

    def read(self, size=None):
        """
        Read a specified number of bytes from the key.

        Note read() and line iteration (`for line in self: ...`) each have their
        own file position, so they are independent. Doing a `read` will not affect
        the line iteration, and vice versa.

        """
        if not size or size < 0:
            # For compatibility with standard Python, `read(negative)` = read the rest of the file.
            # Otherwise, boto would read *from the start* if given size=-1.
            size = 0
        return self.read_key.read(size)

    def seek(self, offset, whence=0):
        """
        Seek to the specified position.

        Only seeking to the beginning (offset=0) supported for now.

        """
        if whence != 0 or offset != 0:
            raise NotImplementedError("seek other than offset=0 not implemented yet")
        self.read_key.close(fast=True)

    def __enter__(self):
        return self

    def __exit__(self, type, value, traceback):
        self.read_key.close()


class HdfsOpenRead(object):
    """
    Implement streamed reader from HDFS, as an iterable & context manager.

    """
    def __init__(self, parsed_uri):
        if parsed_uri.scheme not in ("hdfs"):
            raise TypeError("can only process HDFS files")
        self.parsed_uri = parsed_uri

    def __iter__(self):
        hdfs = subprocess.Popen(["hdfs", "dfs", "-cat", self.parsed_uri.uri_path], stdout=subprocess.PIPE)
        return hdfs.stdout

    def read(self, size=None):
        raise NotImplementedError("read() not implemented yet")

    def seek(self, offset, whence=None):
        raise NotImplementedError("seek() not implemented yet")

    def __enter__(self):
        return self

    def __exit__(self, type, value, traceback):
        pass


class WebHdfsOpenRead(object):
    """
    Implement streamed reader from WebHDFS, as an iterable & context manager.
    NOTE: it does not support kerberos authentication yet

    """
    def __init__(self, parsed_uri):
        if parsed_uri.scheme not in ("webhdfs"):
            raise TypeError("can only process WebHDFS files")
        self.parsed_uri = parsed_uri
        self.offset = 0

    def __iter__(self):
        payload = {"op": "OPEN"}
        response = requests.get("http://" + self.parsed_uri.uri_path, params=payload, stream=True)
        return response.iter_lines()

    def read(self, size=None):
        """
        Read the specific number of bytes from the file

        Note read() and line iteration (`for line in self: ...`) each have their
        own file position, so they are independent. Doing a `read` will not affect
        the line iteration, and vice versa.
        """
        if not size or size < 0:
            payload = {"op": "OPEN", "offset": self.offset}
            self.offset = 0
        else:
            payload = {"op": "OPEN", "offset": self.offset, "length": size}
            self.offset = self.offset + size
        response = requests.get("http://" + self.parsed_uri.uri_path, params=payload, stream=True)
        return response.content

    def seek(self, offset, whence=0):
        """
        Seek to the specified position.

        Only seeking to the beginning (offset=0) supported for now.

        """
        if whence == 0 and offset == 0:
            self.offset = 0
        elif whence == 0:
            self.offset = offset
        else:
            raise NotImplementedError("operations with whence not implemented yet")

    def __enter__(self):
        return self

    def __exit__(self, type, value, traceback):
        pass


def make_closing(base, **attrs):
    """
    Add support for `with Base(attrs) as fout:` to the base class if it's missing.
    The base class' `close()` method will be called on context exit, to always close the file properly.

    This is needed for gzip.GzipFile, bz2.BZ2File etc in older Pythons (<=2.6), which otherwise
    raise "AttributeError: GzipFile instance has no attribute '__exit__'".

    """
    if not hasattr(base, '__enter__'):
        attrs['__enter__'] = lambda self: self
    if not hasattr(base, '__exit__'):
        attrs['__exit__'] = lambda self, type, value, traceback: self.close()
    return type('Closing' + base.__name__, (base, object), attrs)


def file_smart_open(fname, mode='rb'):
    """
    Stream from/to local filesystem, transparently (de)compressing gzip and bz2
    files if necessary.

    """
    _, ext = os.path.splitext(fname)

    if ext == '.bz2':
        PY2 = sys.version_info[0] == 2
        if PY2:
            from bz2file import BZ2File
        else:
            from bz2 import BZ2File
        return make_closing(BZ2File)(fname, mode)

    if ext == '.gz':
        from gzip import GzipFile
        return make_closing(GzipFile)(fname, mode)

    return open(fname, mode)


class S3OpenWrite(object):
    """
    Context manager for writing into S3 files.

    """
    def __init__(self, outbucket, outkey, min_part_size=S3_MIN_PART_SIZE, **kw):
        """
        Streamed input is uploaded in chunks, as soon as `min_part_size` bytes are
        accumulated (50MB by default). The minimum chunk size allowed by AWS S3
        is 5MB.

        """
        self.outbucket = outbucket
        self.outkey = outkey
        self.min_part_size = min_part_size

        if min_part_size < 5 * 1024 ** 2:
            logger.warning("S3 requires minimum part size >= 5MB; multipart upload may fail")

        # initialize mulitpart upload
        self.mp = self.outbucket.initiate_multipart_upload(self.outkey, **kw)

        # initialize stats
        self.lines = []
        self.total_size = 0
        self.chunk_bytes = 0
        self.parts = 0

    def write(self, b):
        """
        Write the given bytes (binary string) into the S3 file from constructor.

        Note there's buffering happening under the covers, so this may not actually
        do any HTTP transfer right away.

        """
        if isinstance(b, six.text_type):
            # not part of API: also accept unicode => encode it as utf8
            b = b.encode('utf8')

        if not isinstance(b, six.binary_type):
            raise TypeError("input must be a binary string")

        self.lines.append(b)
        self.chunk_bytes += len(b)
        self.total_size += len(b)

        if self.chunk_bytes >= self.min_part_size:
            buff = b"".join(self.lines)
            logger.info("uploading part #%i, %i bytes (total %.3fGB)" % (self.parts, len(buff), self.total_size / 1024.0 ** 3))
            self.mp.upload_part_from_file(BytesIO(buff), part_num=self.parts + 1)
            logger.debug("upload of part #%i finished" % self.parts)
            self.parts += 1
            self.lines, self.chunk_bytes = [], 0

    def seek(self, offset, whence=None):
        raise NotImplementedError("seek() not implemented yet")

    def close(self):
        buff = b"".join(self.lines)
        if buff:
            logger.info("uploading last part #%i, %i bytes (total %.3fGB)" % (self.parts, len(buff), self.total_size / 1024.0 ** 3))
            self.mp.upload_part_from_file(BytesIO(buff), part_num=self.parts + 1)
            logger.debug("upload of last part #%i finished" % self.parts)

        if self.total_size:
            self.mp.complete_upload()
        else:
            # AWS complains with "The XML you provided was not well-formed or did not validate against our published schema"
            # when the input is completely empty => abort the upload, no file created
            # TODO: or create the empty file some other way?
            logger.info("empty input, ignoring multipart upload")
            self.outbucket.cancel_multipart_upload(self.mp.key_name, self.mp.id)

    def __enter__(self):
        return self

    def _termination_error(self):
        logger.exception("encountered error while terminating multipart upload; attempting cancel")
        self.outbucket.cancel_multipart_upload(self.mp.key_name, self.mp.id)
        logger.info("cancel completed")

    def __exit__(self, type, value, traceback):
        if type is not None:
            self._termination_error()
            return False

        try:
            self.close()
        except:
            self._termination_error()
            raise


class WebHdfsOpenWrite(object):
    """
    Context manager for writing into webhdfs files

    """
    def __init__(self, parsed_uri):
        if parsed_uri.scheme not in ("webhdfs"):
            raise TypeError("can only process WebHDFS files")
        self.parsed_uri = parsed_uri

    def write(self, b):
        """
        Write the given bytes (binary string) into the WebHDFS file from constructor.

        """
        if isinstance(b, six.text_type):
            # not part of API: also accept unicode => encode it as utf8
            b = b.encode('utf8')

        if not isinstance(b, six.binary_type):
            raise TypeError("input must be a binary string")

        payload = {"op": "CREATE", "overwrite": True}
        init_response = requests.put("http://" + self.parsed_uri.uri_path, params=payload, allow_redirects=False)
        if not init_response.status_code == httplib.TEMPORARY_REDIRECT:
            raise WebHdfsException(str(init_response.status_code) + "\n" + init_response.content)
        uri = init_response.headers['location']
        response = requests.put(uri, data=b, headers={'content-type': 'application/octet-stream'})
        if not response.status_code == httplib.CREATED:
            raise WebHdfsException(str(response.status_code) + "\n" + response.content)

    def seek(self, offset, whence=None):
        raise NotImplementedError("seek() not implemented yet")

    def close(self):
        pass

    def __enter__(self):
        return self

    def __exit__(self, type, value, traceback):
        self.close()


def s3_iter_bucket_process_key(key):
    """
    Conceptually part of `s3_iter_bucket`, but must remain top-level method because
    of pickling visibility.

    """
    return key, key.get_contents_as_string()


def s3_iter_bucket(bucket, prefix='', accept_key=lambda key: True, key_limit=None, workers=16):
    """
    Iterate and download all S3 files under `bucket/prefix`, yielding out
    `(key, key content)` 2-tuples (generator).

    `accept_key` is a function that accepts a key name (unicode string) and
    returns True/False, signalling whether the given key should be downloaded out or
    not (default: accept all keys).

    If `key_limit` is given, stop after yielding out that many results.

    The keys are processed in parallel, using `workers` processes (default: 16),
    to speed up downloads greatly.

    Example::

      >>> mybucket = boto.connect_s3().get_bucket('mybucket')

      >>> # get all JSON files under "mybucket/foo/"
      >>> for key, content in s3_iter_bucket(mybucket, prefix='foo/', accept_key=lambda key: key.endswith('.json')):
      ...     print key, len(content)

      >>> # limit to 10k files, using 32 parallel workers (default is 16)
      >>> for key, content in s3_iter_bucket(mybucket, key_limit=10000, workers=32):
      ...     print key, len(content)

    """
    logger.info("iterating over keys from %s with %i workers" % (bucket, workers))

    total_size, key_no = 0, -1
    keys = (key for key in bucket.list(prefix=prefix) if accept_key(key.name))

    pool = multiprocessing.pool.Pool(processes=workers)
    for key_no, (key, content) in enumerate(pool.imap_unordered(s3_iter_bucket_process_key, keys)):
        if key_no % 1000 == 0:
            logger.info("yielding key #%i: %s, size %i (total %.1fMB)" %
                (key_no, key, len(content), total_size / 1024.0 ** 2))

        yield key, content
        key.close()
        total_size += len(content)

        if key_limit is not None and key_no + 1 >= key_limit:
            # we were asked to output only a limited number of keys => we're done
            break
    pool.terminate()

    logger.info("processed %i keys, total size %i" % (key_no + 1, total_size))


def s3_iter_lines(key):
    """
    Stream an object from S3 line by line (generator).

    `key` must be a `boto.key.Key` object.

    """
    # check valid object on input
    if not isinstance(key, boto.s3.key.Key):
        raise TypeError("expected boto.key.Key object on input")

    buf = b''
    # keep reading chunks of bytes into the buffer
    for chunk in key:
        buf += chunk

        start = 0
        # process all lines within the current buffer
        while True:
            end = buf.find(b'\n', start) + 1
            if end:
                yield buf[start : end]
                start = end
            else:
                # no more newlines => break out to read more data from s3 into the buffer
                buf = buf[start : ]
                break

    # process the last line, too
    if buf:
        yield buf


class WebHdfsException(Exception):
    def __init__(self, msg=str()):
        self.msg = msg
        super(WebHdfsException, self).__init__(self.msg)<|MERGE_RESOLUTION|>--- conflicted
+++ resolved
@@ -105,13 +105,7 @@
             outbucket = s3_connection.get_bucket(parsed_uri.bucket_id)
             outkey = boto.s3.key.Key(outbucket)
             outkey.key = parsed_uri.key_id
-<<<<<<< HEAD
-            return S3OpenWrite(outbucket, outkey)
-        elif parsed_uri.scheme in ("webhdfs", ):
-            return WebHdfsOpenWrite(parsed_uri)
-=======
             return S3OpenWrite(outbucket, outkey, **kw)
->>>>>>> dedc50d8
         else:
             raise NotImplementedError("write mode not supported for %r scheme", parsed_uri.scheme)
     else:
